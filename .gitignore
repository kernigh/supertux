# Build Files
build/*
supertux2

# Additional Repos/Translations
supertux.*
.tx/
translations

# Useful Customization Files
data/levels/more/
*.patch
*.zip
*.diff

# Annoying OS Generated Files
.DS_Store
.DS_Store?
._*
.Spotlight-V100
.Trashes
ehthumbs.db
Thumbs.db
<<<<<<< HEAD
.directory
=======
.directory
*~
>>>>>>> a617ea96
<|MERGE_RESOLUTION|>--- conflicted
+++ resolved
@@ -21,9 +21,5 @@
 .Trashes
 ehthumbs.db
 Thumbs.db
-<<<<<<< HEAD
 .directory
-=======
-.directory
-*~
->>>>>>> a617ea96
+*~