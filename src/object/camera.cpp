//  SuperTux
//  Copyright (C) 2006 Matthias Braun <matze@braunis.de>
//
//  This program is free software: you can redistribute it and/or modify
//  it under the terms of the GNU General Public License as published by
//  the Free Software Foundation, either version 3 of the License, or
//  (at your option) any later version.
//
//  This program is distributed in the hope that it will be useful,
//  but WITHOUT ANY WARRANTY; without even the implied warranty of
//  MERCHANTABILITY or FITNESS FOR A PARTICULAR PURPOSE.  See the
//  GNU General Public License for more details.
//
//  You should have received a copy of the GNU General Public License
//  along with this program.  If not, see <http://www.gnu.org/licenses/>.

#include "object/camera.hpp"

#include <math.h>
#include <physfs.h>

#include "editor/editor.hpp"
#include "object/player.hpp"
#include "supertux/sector.hpp"
#include "util/reader_document.hpp"
#include "util/reader_mapping.hpp"
#include "util/writer.hpp"

/* this is the fractional distance toward the peek
   position to move each frame; lower is slower,
   0 is never get there, 1 is instant */
static const float PEEK_ARRIVE_RATIO = 0.1f;

class CameraConfig
{
public:
  // 0 = No, 1 = Fix, 2 = Mario/Yoshi, 3 = Kirby, 4 = Super Metroid-like
  int xmode;
  // as above
  int ymode;
  float kirby_rectsize_x;
  float kirby_rectsize_y;
  // where to fix the player (used for Yoshi and Fix camera)
  float target_x;
  float target_y;
  // maximum scrolling speed in Y direction
  float max_speed_x;
  float max_speed_y;
  // factor to dynamically increase max_speed_x based on player speed
  float dynamic_max_speed_x;

  // time the player has to face into the other direction before we assume a
  // changed direction
  float dirchange_time;
  // edge_x
  float edge_x;
  // when too change from noscroll mode back to lookahead left/right mode
  // set to <= 0 to disable noscroll mode
  float sensitive_x;

  float clamp_x;
  float clamp_y;

  float dynamic_speed_sm;

  CameraConfig() :
    xmode(4),
    ymode(3),
    kirby_rectsize_x(0.2f),
    kirby_rectsize_y(0.34f),
    target_x(.5f),
    target_y(.5f),
    max_speed_x(100),
    max_speed_y(100),
    dynamic_max_speed_x(1.0),
    dirchange_time(0.2f),
    edge_x(0.4f),
    sensitive_x(-1),
    clamp_x(0.1666f),
    clamp_y(0.3f),
    dynamic_speed_sm(0.8f)
  {
  }

  void load(const std::string& filename)
  {
    auto doc = ReaderDocument::parse(filename);
    auto root = doc.get_root();
    if(root.get_name() == "camera-config")
    {
      throw std::runtime_error("file is not a camera config file.");
    }
    else
    {
      auto camconfig = root.get_mapping();

      camconfig.get("xmode", xmode);
      camconfig.get("ymode", ymode);
      camconfig.get("target-x", target_x);
      camconfig.get("target-y", target_y);
      camconfig.get("max-speed-x", max_speed_x);
      camconfig.get("max-speed-y", max_speed_y);
      camconfig.get("dynamic-max-speed-x", dynamic_max_speed_x);
      camconfig.get("dirchange-time", dirchange_time);
      camconfig.get("clamp-x", clamp_x);
      camconfig.get("clamp-y", clamp_y);
      camconfig.get("kirby-rectsize-x", kirby_rectsize_x);
      camconfig.get("kirby-rectsize-y", kirby_rectsize_y);
      camconfig.get("edge-x", edge_x);
      camconfig.get("sensitive-x", sensitive_x);
      camconfig.get("dynamic-speed-sm", dynamic_speed_sm);
    }
  }
};

void
Camera::save(Writer& writer){
  GameObject::save(writer);
  if (defaultmode == AUTOSCROLL && !path->is_valid()) {
    defaultmode = NORMAL;
  }
  switch (defaultmode) {
    case NORMAL: writer.write("mode", "normal", false); break;
    case MANUAL: writer.write("mode", "manual", false); break;
    case AUTOSCROLL:
      writer.write("mode", "autoscroll", false);
      path->save(writer);
    case SCROLLTO: break;
  }
}

ObjectSettings
Camera::get_settings() {
  ObjectSettings result = GameObject::get_settings();

  ObjectOption moo(MN_STRINGSELECT, _("Mode"), &defaultmode);
  moo.select.push_back(_("normal"));
  moo.select.push_back(_("manual"));
  result.options.push_back(moo);

  if (walker.get() && path->is_valid()) {
    result.options.push_back( Path::get_mode_option(&path->mode) );
  }

  return result;
}

void
Camera::after_editor_set() {
  if (walker.get() && path->is_valid()) {
    if (defaultmode != AUTOSCROLL) {
      path->nodes.clear();
    }
  } else {
    if (defaultmode == AUTOSCROLL) {
      path.reset(new Path(Vector(0,0)));
      walker.reset(new PathWalker(path.get()));
    }
  }
}

Camera::Camera(Sector* newsector, Player* player, const std::string& name_) :
  ExposedObject<Camera, scripting::Camera>(this),
  mode(NORMAL),
  translation(),
  sector(newsector),
  player(player),
  lookahead_mode(LOOKAHEAD_NONE),
  changetime(),
  lookahead_pos(),
  peek_pos(),
  cached_translation(),
  shaketimer(),
  shakespeed(),
  shakedepth_x(),
  shakedepth_y(),
  scroll_from(),
  scroll_goal(),
  scroll_to_pos(),
  scrollspeed(),
  config(std::unique_ptr<CameraConfig>(new CameraConfig)),
  defaultmode(NORMAL),
  number()
{
  name = name_;
  reload_config();
}

Camera::~Camera()
{
}

void
Camera::draw(DrawingContext& )
{
}

const Vector&
Camera::get_translation() const
{
  return translation;
}

void
Camera::parse(const ReaderMapping& reader)
{
  std::string modename;

  reader.get("mode", modename);
  if(modename == "normal") {
    mode = NORMAL;
  } else if(modename == "autoscroll") {
    mode = AUTOSCROLL;

    ReaderMapping path_mapping;
    if(!reader.get("path", path_mapping)) {
      log_warning << "No path specified in autoscroll camera." << std::endl;
      mode = NORMAL;
    } else {
      path.reset(new Path());
      path->read(path_mapping);
      walker.reset(new PathWalker(path.get()));
    }
  } else if(modename == "manual") {
    mode = MANUAL;
  } else {
    mode = NORMAL;
    log_warning << "invalid camera mode '" << modename << "'found in worldfile." << std::endl;
  }
  defaultmode = mode;
}

void
Camera::reset(const Vector& tuxpos)
{
  translation.x = tuxpos.x - SCREEN_WIDTH/2;
  translation.y = tuxpos.y - SCREEN_HEIGHT/2;

  shakespeed = 0;
  shaketimer.stop();
  keep_in_bounds(translation);

  cached_translation = translation;
}

void
Camera::shake(float time, float x, float y)
{
  shaketimer.start(time);
  shakedepth_x = x;
  shakedepth_y = y;
  shakespeed = M_PI/2 / time;
}

void
Camera::scroll_to(const Vector& goal, float scrolltime)
{
  scroll_from = translation;
  scroll_goal = goal;
  keep_in_bounds(scroll_goal);

  scroll_to_pos = 0;
  scrollspeed = 1.f / scrolltime;
  mode = SCROLLTO;
}

static const float CAMERA_EPSILON = .00001f;

void
Camera::update(float elapsed_time)
{
  switch(mode) {
    case NORMAL:
      update_scroll_normal(elapsed_time);
      break;
    case AUTOSCROLL:
      update_scroll_autoscroll(elapsed_time);
      break;
    case SCROLLTO:
      update_scroll_to(elapsed_time);
      break;
    default:
      break;
  }
  shake();
}

void
Camera::reload_config()
{
  if(PHYSFS_exists("camera.cfg")) {
    try {
      config->load("camera.cfg");
      log_info << "Loaded camera.cfg." << std::endl;
    } catch(std::exception &e) {
      log_debug << "Couldn't load camera.cfg, using defaults ("
                << e.what() << ")" << std::endl;
    }
  }
}

float clamp(float val, float min, float max)
{
  if(val < min)
    return min;
  if(val > max)
    return max;

  return val;
}

void
Camera::keep_in_bounds(Vector& translation_)
{
  if(sector == NULL)
  {
    if(Sector::current() == NULL)
    {
      return;
    }
    sector = Sector::current();
  }
  float width = sector->get_width();
  float height = sector->get_height();

  // don't scroll before the start or after the level's end
  translation_.x = clamp(translation_.x, 0, width - SCREEN_WIDTH);
  translation_.y = clamp(translation_.y, 0, height - SCREEN_HEIGHT);

  if (height < SCREEN_HEIGHT)
    translation_.y = height/2.f - SCREEN_HEIGHT/2.f;
  if (width < SCREEN_WIDTH)
    translation_.x = width/2.f - SCREEN_WIDTH/2.f;
}

void
Camera::shake()
{
  if(shaketimer.started()) {
    translation.x -= sin(shaketimer.get_timegone() * shakespeed) * shakedepth_x;
    translation.y -= sin(shaketimer.get_timegone() * shakespeed) * shakedepth_y;
  }
}

void
Camera::update_scroll_normal(float elapsed_time)
{
<<<<<<< HEAD
  if(player == NULL)
  {
    return;
  }
  if(sector == NULL)
  {
    if(Sector::current() == NULL)
    {
      return;
    }
    sector = Sector::current();
  }

  const auto& config_ = *(this->config);
=======
  const auto& config_ = *(config);
  auto player = sector->player;
>>>>>>> 9d65b21a
  // TODO: co-op mode needs a good camera
  Vector player_pos(player->get_bbox().get_middle().x,
                                    player->get_bbox().get_bottom());
  static Vector last_player_pos = player_pos;
  Vector player_delta = player_pos - last_player_pos;
  last_player_pos = player_pos;

  // check that we don't have division by zero later
  if(elapsed_time < CAMERA_EPSILON)
    return;

  /****** Vertical Scrolling part ******/
  int ymode = config_.ymode;

  if(player->is_dying() || sector->get_height() == 19*32) {
    ymode = 0;
  }
  if(ymode == 1) {
    cached_translation.y = player_pos.y - SCREEN_HEIGHT * config_.target_y;
  }
  if(ymode == 2) {
    // target_y is the high we target our scrolling at. This is not always the
    // high of the player, but if he is jumping upwards we should use the
    // position where he last touched the ground. (this probably needs
    // exceptions for trampolines and similar things in the future)
    float target_y;
    if(player->fall_mode == Player::JUMPING)
      target_y = player->last_ground_y + player->get_bbox().get_height();
    else
      target_y = player->get_bbox().p2.y;
    target_y -= SCREEN_HEIGHT * config_.target_y;

    // delta_y is the distance we'd have to travel to directly reach target_y
    float delta_y = cached_translation.y - target_y;
    // speed is the speed the camera would need to reach target_y in this frame
    float speed_y = delta_y / elapsed_time;

    // limit the camera speed when jumping upwards
    if(player->fall_mode != Player::FALLING
       && player->fall_mode != Player::TRAMPOLINE_JUMP) {
      speed_y = clamp(speed_y, -config_.max_speed_y, config_.max_speed_y);
    }

    // scroll with calculated speed
    cached_translation.y -= speed_y * elapsed_time;
  }
  if(ymode == 3) {
    float halfsize = config_.kirby_rectsize_y * 0.5f;
    cached_translation.y = clamp(cached_translation.y,
                                 player_pos.y - SCREEN_HEIGHT * (0.5f + halfsize),
                                 player_pos.y - SCREEN_HEIGHT * (0.5f - halfsize));
  }
  if(ymode == 4) {
    float upperend = SCREEN_HEIGHT * config_.edge_x;
    float lowerend = SCREEN_HEIGHT * (1 - config_.edge_x);

    if (player_delta.y < -CAMERA_EPSILON) {
      // walking left
      lookahead_pos.y -= player_delta.y * config_.dynamic_speed_sm;

      if(lookahead_pos.y > lowerend) {
        lookahead_pos.y = lowerend;
      }
    } else if (player_delta.y > CAMERA_EPSILON) {
      // walking right
      lookahead_pos.y -= player_delta.y * config_.dynamic_speed_sm;
      if(lookahead_pos.y < upperend) {
        lookahead_pos.y = upperend;
      }
    }

    // adjust for level ends
    if (player_pos.y < upperend) {
      lookahead_pos.y = upperend;
    }
    if (player_pos.y > sector->get_width() - upperend) {
      lookahead_pos.y = lowerend;
    }

    cached_translation.y = player_pos.y - lookahead_pos.y;
  }

  translation.y = cached_translation.y;

  if(ymode != 0) {
    float top_edge, bottom_edge;
    if(config_.clamp_y <= 0) {
      top_edge = 0;
      bottom_edge = SCREEN_HEIGHT;
    } else {
      top_edge = SCREEN_HEIGHT*config_.clamp_y;
      bottom_edge = SCREEN_HEIGHT*(1-config_.clamp_y);
    }

    float peek_to = 0;
    float translation_compensation = player_pos.y - translation.y;

    if(player->peeking_direction_y() == ::UP) {
      peek_to = bottom_edge - translation_compensation;
    } else if(player->peeking_direction_y() == ::DOWN) {
      peek_to = top_edge - translation_compensation;
    }

    float peek_move = (peek_to - peek_pos.y) * PEEK_ARRIVE_RATIO;
    if(fabs(peek_move) < 1.0) {
      peek_move = 0.0;
    }

    peek_pos.y += peek_move;

    translation.y -= peek_pos.y;

    if(config_.clamp_y > 0) {
      translation.y = clamp(translation.y,
                            player_pos.y - SCREEN_HEIGHT * (1-config_.clamp_y),
                            player_pos.y - SCREEN_HEIGHT * config_.clamp_y);
      cached_translation.y = clamp(cached_translation.y,
                                   player_pos.y - SCREEN_HEIGHT * (1-config_.clamp_y),
                                   player_pos.y - SCREEN_HEIGHT * config_.clamp_y);
    }
  }

  /****** Horizontal scrolling part *******/
  int xmode = config_.xmode;

  if(player->is_dying())
    xmode = 0;

  if(xmode == 1) {
    cached_translation.x = player_pos.x - SCREEN_WIDTH * config_.target_x;
  }
  if(xmode == 2) {
    // our camera is either in leftscrolling, rightscrolling or
    // nonscrollingmode.
    //
    // when suddenly changing directions while scrolling into the other
    // direction abort scrolling, since tux might be going left/right at a
    // relatively small part of the map (like when jumping upwards)

    // Find out direction in which the player moves
    LookaheadMode walkDirection;
    if (player_delta.x < -CAMERA_EPSILON) walkDirection = LOOKAHEAD_LEFT;
    else if (player_delta.x > CAMERA_EPSILON) walkDirection = LOOKAHEAD_RIGHT;
    else if (player->dir == ::LEFT) walkDirection = LOOKAHEAD_LEFT;
    else walkDirection = LOOKAHEAD_RIGHT;

    float LEFTEND, RIGHTEND;
    if(config_.sensitive_x > 0) {
      LEFTEND = SCREEN_WIDTH * config_.sensitive_x;
      RIGHTEND = SCREEN_WIDTH * (1-config_.sensitive_x);
    } else {
      LEFTEND = SCREEN_WIDTH;
      RIGHTEND = 0;
    }

    if(lookahead_mode == LOOKAHEAD_NONE) {
      /* if we're undecided then look if we crossed the left or right
       * "sensitive" area */
      if(player_pos.x < cached_translation.x + LEFTEND) {
        lookahead_mode = LOOKAHEAD_LEFT;
      } else if(player_pos.x > cached_translation.x + RIGHTEND) {
        lookahead_mode = LOOKAHEAD_RIGHT;
      }
      /* at the ends of a level it's obvious which way we will go */
      if(player_pos.x < SCREEN_WIDTH*0.5) {
        lookahead_mode = LOOKAHEAD_RIGHT;
      } else if(player_pos.x >= sector->get_width() - SCREEN_WIDTH*0.5) {
        lookahead_mode = LOOKAHEAD_LEFT;
      }

      changetime = -1;
    } else if(lookahead_mode != walkDirection) {
      /* player changed direction while camera was scrolling...
       * he has to do this for a certain time to add robustness against
       * sudden changes */
      if(changetime < 0) {
        changetime = game_time;
      } else if(game_time - changetime > config_.dirchange_time) {
        if(lookahead_mode == LOOKAHEAD_LEFT &&
           player_pos.x > cached_translation.x + RIGHTEND) {
          lookahead_mode = LOOKAHEAD_RIGHT;
        } else if(lookahead_mode == LOOKAHEAD_RIGHT &&
                  player_pos.x < cached_translation.x + LEFTEND) {
          lookahead_mode = LOOKAHEAD_LEFT;
        } else {
          lookahead_mode = LOOKAHEAD_NONE;
        }
      }
    } else {
      changetime = -1;
    }

    LEFTEND = SCREEN_WIDTH * config_.edge_x;
    RIGHTEND = SCREEN_WIDTH * (1-config_.edge_x);

    // calculate our scroll target depending on scroll mode
    float target_x;
    if(lookahead_mode == LOOKAHEAD_LEFT)
      target_x = player_pos.x - RIGHTEND;
    else if(lookahead_mode == LOOKAHEAD_RIGHT)
      target_x = player_pos.x - LEFTEND;
    else
      target_x = cached_translation.x;

    // that's the distance we would have to travel to reach target_x
    float delta_x = cached_translation.x - target_x;
    // the speed we'd need to travel to reach target_x in this frame
    float speed_x = delta_x / elapsed_time;

    // limit our speed
    float player_speed_x = player_delta.x / elapsed_time;
    float maxv = config_.max_speed_x + (fabsf(player_speed_x * config_.dynamic_max_speed_x));
    speed_x = clamp(speed_x, -maxv, maxv);

    // apply scrolling
    cached_translation.x -= speed_x * elapsed_time;
  }
  if(xmode == 3) {
    float halfsize = config_.kirby_rectsize_x * 0.5f;
    cached_translation.x = clamp(cached_translation.x,
                                 player_pos.x - SCREEN_WIDTH * (0.5f + halfsize),
                                 player_pos.x - SCREEN_WIDTH * (0.5f - halfsize));
  }
  if(xmode == 4) {
    float LEFTEND = SCREEN_WIDTH * config_.edge_x;
    float RIGHTEND = SCREEN_WIDTH * (1 - config_.edge_x);

    if (player_delta.x < -CAMERA_EPSILON) {
      // walking left
      lookahead_pos.x -= player_delta.x * config_.dynamic_speed_sm;
      if(lookahead_pos.x > RIGHTEND) {
        lookahead_pos.x = RIGHTEND;
      }

    } else if (player_delta.x > CAMERA_EPSILON) {
      // walking right
      lookahead_pos.x -= player_delta.x * config_.dynamic_speed_sm;
      if(lookahead_pos.x < LEFTEND) {
        lookahead_pos.x = LEFTEND;
      }
    }

    // adjust for level ends
    if (player_pos.x < LEFTEND) {
      lookahead_pos.x = LEFTEND;
    }
    if (player_pos.x > sector->get_width() - LEFTEND) {
      lookahead_pos.x = RIGHTEND;
    }

    cached_translation.x = player_pos.x - lookahead_pos.x;
  }

  translation.x = cached_translation.x;

  if(xmode != 0) {
    float left_edge, right_edge;
    if(config_.clamp_x <= 0) {
      left_edge = 0;
      right_edge = SCREEN_WIDTH;
    } else {
      left_edge = SCREEN_WIDTH*config_.clamp_x;
      right_edge = SCREEN_WIDTH*(1-config_.clamp_x);
    }

    float peek_to = 0;
    float translation_compensation = player_pos.x - translation.x;

    if(player->peeking_direction_x() == ::LEFT) {
      peek_to = right_edge - translation_compensation;
    } else if(player->peeking_direction_x() == ::RIGHT) {
      peek_to = left_edge - translation_compensation;
    }

    float peek_move = (peek_to - peek_pos.x) * PEEK_ARRIVE_RATIO;
    if(fabs(peek_move) < 1.0) {
      peek_move = 0.0;
    }

    peek_pos.x += peek_move;

    translation.x -= peek_pos.x;

    if(config_.clamp_x > 0) {
      translation.x = clamp(translation.x,
                            player_pos.x - SCREEN_WIDTH * (1-config_.clamp_x),
                            player_pos.x - SCREEN_WIDTH * config_.clamp_x);

      cached_translation.x = clamp(cached_translation.x,
                                   player_pos.x - SCREEN_WIDTH * (1-config_.clamp_x),
                                   player_pos.x - SCREEN_WIDTH * config_.clamp_x);
    }
  }

  keep_in_bounds(translation);
  keep_in_bounds(cached_translation);
}

void
Camera::update_scroll_autoscroll(float elapsed_time)
{
  auto player = sector->player;
  if(player->is_dying())
    return;

  translation = walker->advance(elapsed_time);

  keep_in_bounds(translation);
}

void
Camera::update_scroll_to(float elapsed_time)
{
  scroll_to_pos += elapsed_time * scrollspeed;
  if(scroll_to_pos >= 1.0) {
    mode = MANUAL;
    translation = scroll_goal;
    return;
  }

  translation = scroll_from + (scroll_goal - scroll_from) * scroll_to_pos;
}

Vector
Camera::get_center() const {
  if(number == 1)
    return translation + Vector(SCREEN_WIDTH / 3, SCREEN_HEIGHT / 2);
  if(number == 2)
    return translation + Vector(SCREEN_WIDTH / 3 * 2, SCREEN_HEIGHT / 2);
}

void
Camera::move(const int dx, const int dy) {
  translation.x += dx;
  translation.y += dy;
}

bool
Camera::is_saveable() const {
  return !Editor::is_active() || !Editor::current()->get_worldmap_mode();
}
/* EOF */<|MERGE_RESOLUTION|>--- conflicted
+++ resolved
@@ -345,7 +345,6 @@
 void
 Camera::update_scroll_normal(float elapsed_time)
 {
-<<<<<<< HEAD
   if(player == NULL)
   {
     return;
@@ -360,10 +359,7 @@
   }
 
   const auto& config_ = *(this->config);
-=======
-  const auto& config_ = *(config);
-  auto player = sector->player;
->>>>>>> 9d65b21a
+
   // TODO: co-op mode needs a good camera
   Vector player_pos(player->get_bbox().get_middle().x,
                                     player->get_bbox().get_bottom());
