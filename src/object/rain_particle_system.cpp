--- conflicted
+++ resolved
@@ -75,14 +75,9 @@
     assert(particle);
 
     float movement = particle->speed * elapsed_time * Sector::current()->get_gravity();
-<<<<<<< HEAD
     auto cam = Sector::current()->get_players()[0]->get_camera();
     float abs_x = cam->get_translation().x;
     float abs_y = cam->get_translation().y;
-=======
-    float abs_x = Sector::current()->m_camera->get_translation().x;
-    float abs_y = Sector::current()->m_camera->get_translation().y;
->>>>>>> a8769b71
     particle->pos.y += movement;
     particle->pos.x -= movement;
     int col = collision(particle, Vector(-movement, movement));
