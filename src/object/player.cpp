--- conflicted
+++ resolved
@@ -165,18 +165,6 @@
   // if/when we have complete penny gfx, we can
   // load those instead of Tux's sprite in the
   // constructor
-<<<<<<< HEAD
-  sprite(SpriteManager::current()->create("images/creatures/tux/tux.sprite")),
-  airarrow(Surface::create("images/engine/hud/airarrow.png")),
-  floor_normal(),
-  ghost_mode(false),
-  edit_mode(false),
-  unduck_hurt_timer(),
-  idle_timer(),
-  idle_stage(0),
-  climbing(0),
-  camera(std::make_shared<Camera>(Sector::current(), this, "Camera"))
-=======
   m_sprite(SpriteManager::current()->create("images/creatures/tux/tux.sprite")),
   m_airarrow(Surface::from_file("images/engine/hud/airarrow.png")),
   m_floor_normal(),
@@ -185,8 +173,8 @@
   m_unduck_hurt_timer(),
   m_idle_timer(),
   m_idle_stage(0),
-  m_climbing(0)
->>>>>>> a8769b71
+  m_climbing(0),
+  camera(std::make_shared<Camera>(Sector::current(), this, "Camera"))
 {
   m_name = name_;
   m_idle_timer.start(static_cast<float>(IDLE_TIME[0]) / 1000.0f);
@@ -1184,15 +1172,9 @@
   camera->draw(context);
 
   // if Tux is above camera, draw little "air arrow" to show where he is x-wise
-<<<<<<< HEAD
   if (Sector::current() && camera && (bbox.p2.y - 16 < camera->get_translation().y)) {
-    float px = bbox.p1.x + (bbox.p2.x - bbox.p1.x - static_cast<float>(airarrow.get()->get_width())) / 2.0f;
+    float px = bbox.p1.x + (bbox.p2.x - bbox.p1.x - static_cast<float>(m_airarrow.get()->get_width())) / 2.0f;
     float py = camera->get_translation().y;
-=======
-  if (Sector::current() && Sector::current()->m_camera && (bbox.p2.y - 16 < Sector::current()->m_camera->get_translation().y)) {
-    float px = bbox.p1.x + (bbox.p2.x - bbox.p1.x - static_cast<float>(m_airarrow.get()->get_width())) / 2.0f;
-    float py = Sector::current()->m_camera->get_translation().y;
->>>>>>> a8769b71
     py += std::min(((py - (bbox.p2.y + 16)) / 4), 16.0f);
     context.color().draw_surface(m_airarrow, Vector(px, py), LAYER_HUD - 1);
   }
@@ -1399,11 +1381,7 @@
                                       Vector(bbox.p1.x, bbox.p2.y),
                                       -70, -50, 260, 280, Vector(0, 300), 3,
                                       Color(.4f, .4f, .4f), 3, .8f, LAYER_OBJECTS+1));
-<<<<<<< HEAD
       camera->shake(.1f, 0, 5);
-=======
-      Sector::current()->m_camera->shake(.1f, 0, 5);
->>>>>>> a8769b71
     }
 
   } else if(hit.top) {
