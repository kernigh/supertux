//  SuperTux
//  Copyright (C) 2006 Matthias Braun <matze@braunis.de>
//
//  This program is free software: you can redistribute it and/or modify
//  it under the terms of the GNU General Public License as published by
//  the Free Software Foundation, either version 3 of the License, or
//  (at your option) any later version.
//
//  This program is distributed in the hope that it will be useful,
//  but WITHOUT ANY WARRANTY; without even the implied warranty of
//  MERCHANTABILITY or FITNESS FOR A PARTICULAR PURPOSE.  See the
//  GNU General Public License for more details.
//
//  You should have received a copy of the GNU General Public License
//  along with this program.  If not, see <http://www.gnu.org/licenses/>.

#include "object/particles.hpp"

#include <math.h>

#include "math/random_generator.hpp"
#include "math/util.hpp"
#include "object/camera.hpp"
#include "object/player.hpp"
#include "supertux/globals.hpp"
#include "supertux/sector.hpp"
#include "video/drawing_context.hpp"
#include "video/video_system.hpp"
#include "video/viewport.hpp"

//TODO: remove this function in favor of the one below
Particles::Particles(const Vector& epicenter, int min_angle, int max_angle,
                     const Vector& initial_velocity, const Vector& acceleration, int number,
                     Color color_, int size_, float life_time, int drawing_layer_) :
  accel(acceleration),
  timer(),
  live_forever(),
  color(color_),
  size(static_cast<float>(size_)),
  drawing_layer(drawing_layer_),
  particles()
{
  if(life_time == 0) {
    live_forever = true;
  } else {
    live_forever = false;
    timer.start(life_time);
  }

  // create particles
  for(int p = 0; p < number; p++)
  {
    auto particle = std::unique_ptr<Particle>(new Particle);
    particle->pos = epicenter;

    float angle = graphicsRandom.randf(static_cast<float>(min_angle), static_cast<float>(max_angle))
      * (math::PI / 180.0f);  // convert to radius (radians?)
    particle->vel.x = /*fabs*/(sinf(angle)) * initial_velocity.x;
    //    if(angle >= math::PI && angle < math::TAU)
    //      particle->vel.x *= -1;  // work around to fix signal
    particle->vel.y = /*fabs*/(cosf(angle)) * initial_velocity.y;
    //    if(angle >= math::PI_2 && angle < 3*math::PI_2)
    //      particle->vel.y *= -1;

    particles.push_back(std::move(particle));
  }
}

Particles::Particles(const Vector& epicenter, int min_angle, int max_angle,
                     const float min_initial_velocity, const float max_initial_velocity,
                     const Vector& acceleration, int number, Color color_,
                     int size_, float life_time, int drawing_layer_) :

  accel(acceleration),
  timer(),
  live_forever(),
  color(color_),
  size(static_cast<float>(size_)),
  drawing_layer(drawing_layer_),
  particles()
{
  if(life_time == 0) {
    live_forever = true;
  } else {
    live_forever = false;
    timer.start(life_time);
  }

  // create particles
  for(int p = 0; p < number; p++)
  {
    auto particle = std::unique_ptr<Particle>(new Particle);
    particle->pos = epicenter;

    float velocity = (min_initial_velocity == max_initial_velocity) ? min_initial_velocity :
                     graphicsRandom.randf(min_initial_velocity, max_initial_velocity);
    float angle = (min_angle == max_angle) ? static_cast<float>(min_angle) * (math::PI / 180.0f) :
      graphicsRandom.randf(static_cast<float>(min_angle), static_cast<float>(max_angle)) * (math::PI / 180.0f);  // convert to radians
    // Note that angle defined as clockwise from vertical (up is zero degrees, right is 90 degrees)
    particle->vel.x = (sinf(angle)) * velocity;
    particle->vel.y = (-cosf(angle)) * velocity;

    particles.push_back(std::move(particle));
  }
}

void
Particles::update(float elapsed_time)
{
<<<<<<< HEAD
  for(const auto& player : Sector::current()->get_players())
  {
    auto cam = player->get_camera();
    if(cam == NULL)
      continue;

    Vector camera = cam->get_translation();

    // update particles
    for(auto i = particles.begin(); i != particles.end(); ) {
      (*i)->pos.x += (*i)->vel.x * elapsed_time;
      (*i)->pos.y += (*i)->vel.y * elapsed_time;

      (*i)->vel.x += accel.x * elapsed_time;
      (*i)->vel.y += accel.y * elapsed_time;

      if((*i)->pos.x < camera.x || (*i)->pos.x > SCREEN_WIDTH + camera.x ||
        (*i)->pos.y < camera.y || (*i)->pos.y > SCREEN_HEIGHT + camera.y) {
        i = particles.erase(i);
      } else {
        ++i;
      }
=======
  Vector camera = Sector::current()->camera->get_translation();

  // update particles
  for(auto i = particles.begin(); i != particles.end(); ) {
    (*i)->pos.x += (*i)->vel.x * elapsed_time;
    (*i)->pos.y += (*i)->vel.y * elapsed_time;

    (*i)->vel.x += accel.x * elapsed_time;
    (*i)->vel.y += accel.y * elapsed_time;

    if((*i)->pos.x < camera.x || (*i)->pos.x > static_cast<float>(SCREEN_WIDTH) + camera.x ||
       (*i)->pos.y < camera.y || (*i)->pos.y > static_cast<float>(SCREEN_HEIGHT) + camera.y) {
      i = particles.erase(i);
    } else {
      ++i;
>>>>>>> 02d52c7d
    }

    if((timer.check() && !live_forever) || particles.size() == 0)
      remove_me();
  }
}

void
Particles::draw(DrawingContext& context)
{
  // draw particles
  for(auto& particle : particles) {
    context.color().draw_filled_rect(particle->pos, Vector(size,size), color, drawing_layer);
  }
}

/* EOF */<|MERGE_RESOLUTION|>--- conflicted
+++ resolved
@@ -107,7 +107,6 @@
 void
 Particles::update(float elapsed_time)
 {
-<<<<<<< HEAD
   for(const auto& player : Sector::current()->get_players())
   {
     auto cam = player->get_camera();
@@ -124,29 +123,12 @@
       (*i)->vel.x += accel.x * elapsed_time;
       (*i)->vel.y += accel.y * elapsed_time;
 
-      if((*i)->pos.x < camera.x || (*i)->pos.x > SCREEN_WIDTH + camera.x ||
-        (*i)->pos.y < camera.y || (*i)->pos.y > SCREEN_HEIGHT + camera.y) {
+    if((*i)->pos.x < camera.x || (*i)->pos.x > static_cast<float>(SCREEN_WIDTH) + camera.x ||
+       (*i)->pos.y < camera.y || (*i)->pos.y > static_cast<float>(SCREEN_HEIGHT) + camera.y) {
         i = particles.erase(i);
       } else {
         ++i;
       }
-=======
-  Vector camera = Sector::current()->camera->get_translation();
-
-  // update particles
-  for(auto i = particles.begin(); i != particles.end(); ) {
-    (*i)->pos.x += (*i)->vel.x * elapsed_time;
-    (*i)->pos.y += (*i)->vel.y * elapsed_time;
-
-    (*i)->vel.x += accel.x * elapsed_time;
-    (*i)->vel.y += accel.y * elapsed_time;
-
-    if((*i)->pos.x < camera.x || (*i)->pos.x > static_cast<float>(SCREEN_WIDTH) + camera.x ||
-       (*i)->pos.y < camera.y || (*i)->pos.y > static_cast<float>(SCREEN_HEIGHT) + camera.y) {
-      i = particles.erase(i);
-    } else {
-      ++i;
->>>>>>> 02d52c7d
     }
 
     if((timer.check() && !live_forever) || particles.size() == 0)
