--- conflicted
+++ resolved
@@ -290,7 +290,6 @@
 void gotoend()
 {
   if (!validate_sector_player()) return;
-<<<<<<< HEAD
   for(const auto& player : ::Sector::current()->get_players())
   {
     player->move(Vector(
@@ -298,19 +297,11 @@
     player->get_camera()->reset(
       Vector(player->get_pos().x, player->get_pos().y));
   }
-=======
-  auto tux = ::Sector::current()->m_player;
-  tux->move(Vector(
-              (::Sector::current()->get_width()) - (static_cast<float>(SCREEN_WIDTH) * 2.0f), 0));
-  ::Sector::current()->m_camera->reset(
-    Vector(tux->get_pos().x, tux->get_pos().y));
->>>>>>> a8769b71
 }
 
 void warp(float offset_x, float offset_y)
 {
   if (!validate_sector_player()) return;
-<<<<<<< HEAD
   for(const auto& player : ::Sector::current()->get_players())
   {
       player->move(Vector(
@@ -318,23 +309,12 @@
     player->get_camera()->reset(
     Vector(player->get_pos().x, player->get_pos().y));
   }
-=======
-  auto tux = ::Sector::current()->m_player;
-  tux->move(Vector(
-              tux->get_pos().x + (offset_x*32), tux->get_pos().y - (offset_y*32)));
-  ::Sector::current()->m_camera->reset(
-    Vector(tux->get_pos().x, tux->get_pos().y));
->>>>>>> a8769b71
 }
 
 void camera()
 {
   if (!validate_sector_player()) return;
-<<<<<<< HEAD
   auto& cam_pos = ::Sector::current()->get_players()[0]->get_camera()->get_translation();
-=======
-  auto& cam_pos = ::Sector::current()->m_camera->get_translation();
->>>>>>> a8769b71
   log_info << "Camera is at " << cam_pos.x << "," << cam_pos.y << std::endl;
 }
 
