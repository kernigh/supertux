--- conflicted
+++ resolved
@@ -712,11 +712,7 @@
 
 void
 EditorInputCenter::update_pos() {
-<<<<<<< HEAD
   sector_pos = mouse_pos + Sector::current()->get_players()[0]->get_camera()->get_translation();
-=======
-  sector_pos = mouse_pos + Editor::current()->currentsector->m_camera->get_translation();
->>>>>>> a8769b71
   hovered_tile = sp_to_tp(sector_pos);
   // update tip
   hover_object();
@@ -748,13 +744,8 @@
         }
         uint32_t tile_id = tiles->pos(static_cast<int>(drawn_tile.x), static_cast<int>(drawn_tile.y));
         draw_tile(context.color(), *editor->get_tileset(), tile_id,
-<<<<<<< HEAD
                   tp_to_sp(on_tile) - Sector::current()->get_players()[0]->get_camera()->get_translation(),
                                    LAYER_GUI-11, Color(1, 1, 1, 0.5));
-=======
-                  tp_to_sp(on_tile) - editor->currentsector->m_camera->get_translation(),
-                  LAYER_GUI-11, Color(1, 1, 1, 0.5));
->>>>>>> a8769b71
         /*if (tile_id) {
           const Tile* tg_tile = editor->tileset->get( tile_id );
           tg_tile->draw(context, tp_to_sp(on_tile) - Editor::current()->get_players()[0]->get_camera()->get_translation(),
@@ -777,11 +768,7 @@
     return;
   int tm_width = current_tm->get_width() * (32 / tile_size);
   int tm_height = current_tm->get_height() * (32 / tile_size);
-<<<<<<< HEAD
   auto cam_translation = Sector::current()->get_players()[0]->get_camera()->get_translation();
-=======
-  auto cam_translation = editor->currentsector->m_camera->get_translation();
->>>>>>> a8769b71
   Rectf draw_rect = Rectf(cam_translation, cam_translation +
                           Vector(static_cast<float>(context.get_width()),
                                  static_cast<float>(context.get_height())));
@@ -844,11 +831,7 @@
     } else {
       node2 = &(*j);
     }
-<<<<<<< HEAD
     auto cam_translation = Sector::current()->get_players()[0]->get_camera()->get_translation();
-=======
-    auto cam_translation = Editor::current()->currentsector->m_camera->get_translation();
->>>>>>> a8769b71
     context.color().draw_line(node1->position - cam_translation,
                               node2->position - cam_translation,
                               Color(1, 0, 0), LAYER_GUI - 21);
@@ -877,11 +860,7 @@
   if (dragging && editor->get_tileselect_select_mode() == 1
       && !dragging_right) {
     // Draw selection rectangle...
-<<<<<<< HEAD
     auto cam_translation = Sector::current()->get_players()[0]->get_camera()->get_translation();
-=======
-    auto cam_translation = editor->currentsector->m_camera->get_translation();
->>>>>>> a8769b71
     Vector p0 = drag_start - cam_translation;
     Vector p1 = Vector(drag_start.x, sector_pos.y) - cam_translation;
     Vector p2 = Vector(sector_pos.x, drag_start.y) - cam_translation;
@@ -932,11 +911,7 @@
 Vector
 EditorInputCenter::tile_screen_pos(const Vector& tp, int tile_size) {
   Vector sp = tp_to_sp(tp, tile_size);
-<<<<<<< HEAD
   return sp - Sector::current()->get_players()[0]->get_camera()->get_translation();
-=======
-  return sp - Editor::current()->currentsector->m_camera->get_translation();
->>>>>>> a8769b71
 }
 
 /* EOF */