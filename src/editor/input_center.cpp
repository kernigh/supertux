--- conflicted
+++ resolved
@@ -743,14 +743,9 @@
           continue;
         }
         uint32_t tile_id = tiles->pos(static_cast<int>(drawn_tile.x), static_cast<int>(drawn_tile.y));
-<<<<<<< HEAD
-        editor->get_tileset()->draw_tile(context.color(), tile_id, tp_to_sp(on_tile) - Sector::current()->get_players()[0]->get_camera()->get_translation(),
+        draw_tile(context.color(), *editor->get_tileset(), tile_id,
+                  tp_to_sp(on_tile) - Sector::current()->get_players()[0]->get_camera()->get_translation(),
                                    LAYER_GUI-11, Color(1, 1, 1, 0.5));
-=======
-        draw_tile(context.color(), *editor->get_tileset(), tile_id,
-                  tp_to_sp(on_tile) - editor->currentsector->camera->get_translation(),
-                  LAYER_GUI-11, Color(1, 1, 1, 0.5));
->>>>>>> 1932caa4
         /*if (tile_id) {
           const Tile* tg_tile = editor->tileset->get( tile_id );
           tg_tile->draw(context, tp_to_sp(on_tile) - Editor::current()->get_players()[0]->get_camera()->get_translation(),
