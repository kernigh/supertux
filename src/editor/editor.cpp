//  SuperTux
//  Copyright (C) 2015 Hume2 <teratux.mail@gmail.com>
//
//  This program is free software: you can redistribute it and/or modify
//  it under the terms of the GNU General Public License as published by
//  the Free Software Foundation, either version 3 of the License, or
//  (at your option) any later version.
//
//  This program is distributed in the hope that it will be useful,
//  but WITHOUT ANY WARRANTY; without even the implied warranty of
//  MERCHANTABILITY or FITNESS FOR A PARTICULAR PURPOSE.  See the
//  GNU General Public License for more details.
//
//  You should have received a copy of the GNU General Public License
//  along with this program.  If not, see <http://www.gnu.org/licenses/>.

#include "editor/editor.hpp"

#include <limits>

//#include "addon/addon_manager.hpp"
#include "audio/sound_manager.hpp"
#include "control/input_manager.hpp"
#include "editor/layer_icon.hpp"
#include "editor/object_input.hpp"
#include "editor/tile_selection.hpp"
#include "editor/tip.hpp"
#include "editor/tool_icon.hpp"
//#include "gui/dialog.hpp"
#include "gui/mousecursor.hpp"
#include "gui/menu_manager.hpp"
#include "gui/mousecursor.hpp"
#include "object/camera.hpp"
#include "object/player.hpp"
#include "object/tilemap.hpp"
#include "physfs/physfs_file_system.cpp"
#include "supertux/game_manager.hpp"
#include "supertux/level.hpp"
#include "supertux/level_parser.hpp"
#include "supertux/menu/menu_storage.hpp"
#include "supertux/savegame.hpp"
#include "supertux/screen_fade.hpp"
#include "supertux/screen_manager.hpp"
#include "supertux/sector.hpp"
#include "supertux/spawn_point.hpp"
#include "supertux/tile.hpp"
#include "supertux/tile_manager.hpp"
#include "supertux/world.hpp"
#include "util/file_system.hpp"
#include "util/reader_mapping.hpp"
#include "video/compositor.hpp"
#include "video/drawing_context.hpp"
#include "video/surface.hpp"
#include "video/video_system.hpp"
#include "video/viewport.hpp"

Editor::Editor() :
  level(),
  world(),
  levelfile(),
  test_levelfile(),
  worldmap_mode(false),
  quit_request(false),
  newlevel_request(false),
  reload_request(false),
  reactivate_request(false),
  deactivate_request(false),
  save_request(false),
  test_request(false),
  m_savegame(),
  currentsector(),
  levelloaded(false),
  leveltested(false),
  tileset(NULL),
  inputcenter(),
  tileselect(),
  layerselect(),
  scroller(),
  enabled(false),
  bgr_surface(Surface::from_file("images/background/forest1.jpg"))
{
}

void Editor::draw(Compositor& compositor)
{
  auto& context = compositor.make_context();

  if (levelloaded) {
    currentsector->draw(context);
    context.color().draw_filled_rect(Rectf(Vector(0, 0), Vector(static_cast<float>(context.get_width()),
                                                                static_cast<float>(context.get_height()))),
                                     Color(0.0f, 0.0f, 0.0f),
                             0.0f, std::numeric_limits<int>::min());
  } else {
    context.color().draw_surface_part(bgr_surface, Rectf(Vector(0, 0), bgr_surface->get_size()),
                                      Rectf(Vector(0, 0), Vector(static_cast<float>(context.get_width()),
                                                                 static_cast<float>(context.get_height()))),
                                      -100);
  }
  inputcenter.draw(context);
  tileselect.draw(context);
  layerselect.draw(context);
  scroller.draw(context);
  MouseCursor::current()->draw(context);
}

void Editor::update(float elapsed_time)
{
  // Pass all requests
  if (reload_request) {
    reload_level();
  }

  if (quit_request) {
    quit_editor();
  }

  if (newlevel_request) {
    //Create new level
  }

  if (reactivate_request) {
    enabled = true;
    reactivate_request = false;
  }

  if (save_request) {
    level->save(world ? FileSystem::join(world->get_basedir(), levelfile) :
                levelfile);
    enabled = true;
    save_request = false;
  }

  if (test_request) {
    test_request = false;
    MouseCursor::current()->set_icon(NULL);
    test_level();
    return;
  }

  if (deactivate_request) {
    enabled = false;
    deactivate_request = false;
    return;
  }

  // update other stuff
  if (is_active()) {
    currentsector->update(0);
    tileselect.update(elapsed_time);
    layerselect.update(elapsed_time);
    inputcenter.update(elapsed_time);
    scroller.update(elapsed_time);
    update_keyboard();
  }
}

void Editor::test_level() {
  Tile::draw_editor_images = false;
  Compositor::s_render_lighting = true;
  auto backup_filename = levelfile + "~";
  if(world != NULL)
  {
    auto basedir = world->get_basedir();
    if(basedir == "./")
    {
      basedir = PHYSFS_getRealDir(levelfile.c_str());
    }
    test_levelfile = FileSystem::join(basedir, backup_filename);
    level->save(test_levelfile);
    if(!worldmap_mode)
    {
      GameManager::current()->start_level(world.get(), backup_filename);
    }
    else
    {
      GameManager::current()->start_worldmap(world.get(), "", test_levelfile);
    }
  }
  else
  {
    auto directory = FileSystem::dirname(levelfile);
    test_levelfile = FileSystem::join(directory, backup_filename);
    level->save(test_levelfile);
    std::unique_ptr<World> test_world = World::load(directory);
    if(!worldmap_mode)
    {
      GameManager::current()->start_level(std::move(test_world), backup_filename);
    }
    else
    {
      GameManager::current()->start_worldmap(std::move(test_world), "", test_levelfile);
    }
  }
  leveltested = true;
}

void Editor::set_world(std::unique_ptr<World> w) {
  world = std::move(w);
}

int Editor::get_tileselect_select_mode() const {
  return tileselect.select_mode->get_mode();
}

int Editor::get_tileselect_move_mode() const {
  return tileselect.move_mode->get_mode();
}

bool Editor::can_scroll_vert() const {
  return levelloaded && (currentsector->get_height() + 32 > static_cast<float>(SCREEN_HEIGHT));
}

bool Editor::can_scroll_horz() const {
  return levelloaded && (currentsector->get_width() + 128 > static_cast<float>(SCREEN_WIDTH));
}

void Editor::scroll_left(float speed) {
<<<<<<< HEAD
  auto camera = currentsector->get_players()[0]->get_camera();
=======
  auto camera = currentsector->m_camera;
>>>>>>> a8769b71
  if (can_scroll_horz()) {
    if (camera->get_translation().x >= speed*32) {
      camera->move(static_cast<int>(-32 * speed), 0);
    } else {
      //When is the camera less than one tile after the left limit, it puts the camera to the limit.
      camera->move(static_cast<int>(-camera->get_translation().x), 0);
    }
    inputcenter.update_pos();
  }
}

void Editor::scroll_right(float speed) {
<<<<<<< HEAD
  auto camera = currentsector->get_players()[0]->get_camera();
=======
  auto camera = currentsector->m_camera;
>>>>>>> a8769b71
  if (can_scroll_horz()) {
    if (camera->get_translation().x <= currentsector->get_width() - static_cast<float>(SCREEN_WIDTH) + 128.0f - 32.0f * speed) {
      camera->move(static_cast<int>(32 * speed), 0);
    } else {
      //When is the camera less than one tile after the right limit, it puts the camera to the limit.
      // The limit is shifted 128 pixels to the right due to the input gui.
      camera->move(static_cast<int>(currentsector->get_width() - camera->get_translation().x - static_cast<float>(SCREEN_WIDTH) + 128.0f), 0);
    }
    inputcenter.update_pos();
  }
}

void Editor::scroll_up(float speed) {
<<<<<<< HEAD
  auto camera = currentsector->get_players()[0]->get_camera();
=======
  auto camera = currentsector->m_camera;
>>>>>>> a8769b71
  if (can_scroll_vert()) {
    if (camera->get_translation().y >= speed*32) {
      camera->move(0, static_cast<int>(-32 * speed));
    } else {
      //When is the camera less than one tile after the top limit, it puts the camera to the limit.
      camera->move(0, static_cast<int>(-camera->get_translation().y));
    }
    inputcenter.update_pos();
  }
}

void Editor::scroll_down(float speed) {
<<<<<<< HEAD
  auto camera = currentsector->get_players()[0]->get_camera();
=======
  auto camera = currentsector->m_camera;
>>>>>>> a8769b71
  if (can_scroll_vert()) {
    if (camera->get_translation().y <= currentsector->get_height() - static_cast<float>(SCREEN_HEIGHT) - 32.0f * speed) {
      camera->move(0, static_cast<int>(32 * speed));
    } else {
      //When is the camera less than one tile after the bottom limit, it puts the camera to the limit.
      // The limit is shifted 32 pixels to the bottom due to the layer toolbar.
      camera->move(0, static_cast<int>(currentsector->get_height() - camera->get_translation().y - static_cast<float>(SCREEN_HEIGHT) + 32.0f));
    }
    inputcenter.update_pos();
  }
}

void Editor::esc_press() {
  enabled = false;
  inputcenter.delete_markers();
  MenuManager::instance().set_menu(MenuStorage::EDITOR_MENU);
}

void Editor::update_keyboard() {

  if (!enabled){
    return;
  }

  auto controller = InputManager::current()->get_controller();

  if (controller->pressed(Controller::ESCAPE)) {
    esc_press();
    return;
  }

  if (controller->hold(Controller::LEFT)) {
    scroll_left();
  }

  if (controller->hold(Controller::RIGHT)) {
    scroll_right();
  }

  if (controller->hold(Controller::UP)) {
    scroll_up();
  }

  if (controller->hold(Controller::DOWN)) {
    scroll_down();
  }
}

void Editor::load_layers() {
  layerselect.selected_tilemap = NULL;
  layerselect.layers.clear();
  bool tsel = false;
  for(auto& i : currentsector->m_gameobjects) {
    auto go = i.get();
    auto mo = dynamic_cast<MovingObject*>(go);
    if ( !mo && go->is_saveable() ) {
      layerselect.add_layer(go);

      auto tm = dynamic_cast<TileMap*>(go);
      if (tm) {
        if ( !tm->is_solid() || tsel ) {
          tm->m_editor_active = false;
        } else {
          layerselect.selected_tilemap = tm;
          tm->m_editor_active = true;
          tsel = true;
        }
      }

    }
  }

  layerselect.sort_layers();
  layerselect.refresh_sector_text();
}

void Editor::load_sector(const std::string& name) {
  currentsector = level->get_sector(name);
  if(!currentsector) {
    size_t i = 0;
    currentsector = level->get_sector(i);
  }
  currentsector->activate("main");
  load_layers();
}

void Editor::load_sector(size_t id) {
  currentsector = level->get_sector(id);
  currentsector->activate("main");
  load_layers();
}

void Editor::reload_level() {
  reload_request = false;
  enabled = true;
  tileselect.input_type = EditorInputGui::IP_NONE;
  // Re/load level
  level = NULL;
  levelloaded = true;

  ReaderMapping::translations_enabled = false;
  level = LevelParser::from_file(world ? FileSystem::join(world->get_basedir(),
                                                          levelfile) : levelfile);
  ReaderMapping::translations_enabled = true;

  tileset = TileManager::current()->get_tileset(level->get_tileset());
  load_sector("main");
  currentsector->activate("main");
<<<<<<< HEAD

  currentsector->get_players()[0]->get_camera()->set_mode(Camera::MANUAL);

=======
  currentsector->m_camera->set_mode(Camera::MANUAL);
>>>>>>> a8769b71
  layerselect.refresh_sector_text();
  tileselect.update_mouse_icon();
}

void Editor::quit_editor() {
  //Quit level editor
  world = NULL;
  levelfile = "";
  levelloaded = false;
  quit_request = false;
  enabled = false;
  Tile::draw_editor_images = false;
  ScreenManager::current()->pop_screen();
}

void Editor::leave()
{
  MouseCursor::current()->set_icon(NULL);
  Compositor::s_render_lighting = true;
}

void
Editor::setup() {
  Tile::draw_editor_images = true;
  Sector::s_draw_solids_only = false;
  if (!levelloaded) {

#if 0
    if (AddonManager::current()->is_old_addon_enabled()) {
      std::unique_ptr<Dialog> dialog(new Dialog);
      dialog->set_text(_("Some obsolete add-ons are still active\nand might cause collisions with default Super Tux structure.\nYou can still enable these add-ons in the menu.\nDisabling these add-ons will not delete your game progress."));
      dialog->clear_buttons();

      dialog->add_default_button(_("Disable add-ons"), [] {
        AddonManager::current()->disable_old_addons();
        MenuManager::instance().push_menu(MenuStorage::EDITOR_LEVELSET_SELECT_MENU);
      });

      dialog->add_button(_("Ignore (not advised)"), [] {
        MenuManager::instance().push_menu(MenuStorage::EDITOR_LEVELSET_SELECT_MENU);
      });

      dialog->add_button(_("Leave editor"), [this] {
        quit_request = true;
      });

      MenuManager::instance().set_dialog(std::move(dialog));
    } else
#endif
    {
      MenuManager::instance().push_menu(MenuStorage::EDITOR_LEVELSET_SELECT_MENU);
    }
  }
  tileselect.setup();
  layerselect.setup();
  m_savegame.reset(new Savegame("levels/misc"));
  m_savegame->load();

  // Reactivate the editor after level test
  if (leveltested) {
    if(!test_levelfile.empty())
    {
      // Try to remove the test level using the PhysFS file system
      if(PhysFSFileSystem::remove(test_levelfile) != 0)
      {
        // This file is not inside any PhysFS mounts,
        // try to remove this using normal file system
        // methods.
        FileSystem::remove(test_levelfile);
      }
    }
    leveltested = false;
    Tile::draw_editor_images = true;
    level->reactivate();
    currentsector->activate(currentsector->m_player->get_pos());
    MenuManager::instance().clear_menu_stack();
    SoundManager::current()->stop_music();
    deactivate_request = false;
    enabled = true;
    tileselect.update_mouse_icon();
  }
}

void
Editor::resize() {
  // Calls on window resize.
  tileselect.resize();
  layerselect.resize();
  inputcenter.update_pos();
}

void
Editor::event(SDL_Event& ev) {
  if (enabled) {
    if (ev.type == SDL_KEYDOWN && ev.key.keysym.sym == SDLK_F6) {
      Compositor::s_render_lighting = !Compositor::s_render_lighting;
    }

    if ( tileselect.event(ev) ) {
      return;
    }

    if ( layerselect.event(ev) ) {
      return;
    }

    if ( scroller.event(ev) ) {
      return;
    }
    inputcenter.event(ev);
  }
}

bool
Editor::is_active() {
  auto self = Editor::current();
  return self && self->levelloaded && !self->leveltested;
}

void
Editor::update_node_iterators() {
  inputcenter.update_node_iterators();
}

void
Editor::delete_markers() {
  inputcenter.delete_markers();
}

void
Editor::sort_layers() {
  layerselect.sort_layers();
}

void
Editor::select_tilegroup(int id) {
  tileselect.active_tilegroup.reset(new Tilegroup(tileset->tilegroups[id]));
  tileselect.input_type = EditorInputGui::IP_TILE;
  tileselect.reset_pos();
  tileselect.update_mouse_icon();
}

const std::vector<Tilegroup>&
Editor::get_tilegroups() const {
	return tileset->tilegroups;
}

void
Editor::change_tileset() {
  tileset = TileManager::current()->get_tileset(level->get_tileset());
  tileselect.input_type = EditorInputGui::IP_NONE;
  for(const auto& sector : level->m_sectors) {
    for(const auto& object : sector->m_gameobjects) {
      auto tilemap = dynamic_cast<TileMap*>(object.get());
      if (tilemap) {
        tilemap->set_tileset(tileset);
      }
    }
  }
}

void
Editor::select_objectgroup(int id) {
    tileselect.active_objectgroup = id;
    tileselect.input_type = EditorInputGui::IP_OBJECT;
    tileselect.reset_pos();
    tileselect.update_mouse_icon();
}

const std::vector<ObjectGroup>&
Editor::get_objectgroups() const {
	return tileselect.object_input->groups;
}

void
Editor::check_save_prerequisites(bool& sector_valid, bool& spawnpoint_valid) const
{
  if(worldmap_mode)
  {
    sector_valid = true;
    spawnpoint_valid = true;
    return;
  }
  for(const auto& sector : level->m_sectors)
  {
    if(sector->get_name() == "main")
    {
      sector_valid = true;
      for(const auto& spawnpoint : sector->m_spawnpoints)
      {
        if(spawnpoint->name == "main")
        {
          spawnpoint_valid = true;
        }
      }
    }
  }
}

/* EOF */<|MERGE_RESOLUTION|>--- conflicted
+++ resolved
@@ -216,11 +216,7 @@
 }
 
 void Editor::scroll_left(float speed) {
-<<<<<<< HEAD
   auto camera = currentsector->get_players()[0]->get_camera();
-=======
-  auto camera = currentsector->m_camera;
->>>>>>> a8769b71
   if (can_scroll_horz()) {
     if (camera->get_translation().x >= speed*32) {
       camera->move(static_cast<int>(-32 * speed), 0);
@@ -233,11 +229,7 @@
 }
 
 void Editor::scroll_right(float speed) {
-<<<<<<< HEAD
   auto camera = currentsector->get_players()[0]->get_camera();
-=======
-  auto camera = currentsector->m_camera;
->>>>>>> a8769b71
   if (can_scroll_horz()) {
     if (camera->get_translation().x <= currentsector->get_width() - static_cast<float>(SCREEN_WIDTH) + 128.0f - 32.0f * speed) {
       camera->move(static_cast<int>(32 * speed), 0);
@@ -251,11 +243,7 @@
 }
 
 void Editor::scroll_up(float speed) {
-<<<<<<< HEAD
   auto camera = currentsector->get_players()[0]->get_camera();
-=======
-  auto camera = currentsector->m_camera;
->>>>>>> a8769b71
   if (can_scroll_vert()) {
     if (camera->get_translation().y >= speed*32) {
       camera->move(0, static_cast<int>(-32 * speed));
@@ -268,11 +256,7 @@
 }
 
 void Editor::scroll_down(float speed) {
-<<<<<<< HEAD
   auto camera = currentsector->get_players()[0]->get_camera();
-=======
-  auto camera = currentsector->m_camera;
->>>>>>> a8769b71
   if (can_scroll_vert()) {
     if (camera->get_translation().y <= currentsector->get_height() - static_cast<float>(SCREEN_HEIGHT) - 32.0f * speed) {
       camera->move(0, static_cast<int>(32 * speed));
@@ -381,13 +365,9 @@
   tileset = TileManager::current()->get_tileset(level->get_tileset());
   load_sector("main");
   currentsector->activate("main");
-<<<<<<< HEAD
 
   currentsector->get_players()[0]->get_camera()->set_mode(Camera::MANUAL);
 
-=======
-  currentsector->m_camera->set_mode(Camera::MANUAL);
->>>>>>> a8769b71
   layerselect.refresh_sector_text();
   tileselect.update_mouse_icon();
 }
