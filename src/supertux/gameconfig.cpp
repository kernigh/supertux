//  SuperTux -  A Jump'n Run
//  Copyright (C) 2006 Matthias Braun <matze@braunis.de>
//
//  This program is free software: you can redistribute it and/or modify
//  it under the terms of the GNU General Public License as published by
//  the Free Software Foundation, either version 3 of the License, or
//  (at your option) any later version.
//
//  This program is distributed in the hope that it will be useful,
//  but WITHOUT ANY WARRANTY; without even the implied warranty of
//  MERCHANTABILITY or FITNESS FOR A PARTICULAR PURPOSE.  See the
//  GNU General Public License for more details.
//
//  You should have received a copy of the GNU General Public License
//  along with this program.  If not, see <http://www.gnu.org/licenses/>.

#include "supertux/gameconfig.hpp"

#include "util/reader_collection.hpp"
#include "util/reader_document.hpp"
#include "util/reader_mapping.hpp"
#include "util/writer.hpp"
#include "util/log.hpp"

Config::Config() :
  profile(1),
  fullscreen_size(0, 0),
  fullscreen_refresh_rate(0),
  window_size(1280, 800),
  aspect_size(0, 0), // auto detect
  magnification(0.0f),
  use_fullscreen(false),
  video(VideoSystem::VIDEO_AUTO),
  try_vsync(true),
  show_fps(false),
  show_player_pos(false),
  sound_volume(50),
  music_volume(50),
  random_seed(0), // set by time(), by default (unless in config)
  start_level(),
  enable_script_debugger(false),
  start_demo(),
  record_demo(),
  tux_spawn_pos(),
  edit_level(),
  locale(),
  keyboard_config(),
  joystick_config(),
  addons(),
  developer_mode(false),
  christmas_mode(false),
  transitions_enabled(true),
  confirmation_dialog(false),
  pause_on_focusloss(true),
  repository_url()
{
}

void
Config::load()
{
  auto doc = ReaderDocument::from_file("config");
  auto root = doc.get_root();
  if(root.get_name() != "supertux-config")
  {
    throw std::runtime_error("File is not a supertux-config file");
  }

  auto config_lisp = root.get_mapping();
  config_lisp.get("profile", profile);
  config_lisp.get("show_fps", show_fps);
  config_lisp.get("show_player_pos", show_player_pos);
  config_lisp.get("developer", developer_mode);
  config_lisp.get("confirmation_dialog", confirmation_dialog);
  config_lisp.get("pause_on_focusloss", pause_on_focusloss);

  if(is_christmas()) {
    if(!config_lisp.get("christmas", christmas_mode))
    {
      christmas_mode = true;
    }
  }
  config_lisp.get("transitions_enabled", transitions_enabled);
  config_lisp.get("locale", locale);
  config_lisp.get("random_seed", random_seed);
  config_lisp.get("repository_url", repository_url);

  boost::optional<ReaderMapping> config_video_lisp;
  if(config_lisp.get("video", config_video_lisp))
  {
    config_video_lisp->get("fullscreen", use_fullscreen);
    std::string video_string;
    config_video_lisp->get("video", video_string);
    video = VideoSystem::get_video_system(video_string);
    config_video_lisp->get("vsync", try_vsync);

    config_video_lisp->get("fullscreen_width",  fullscreen_size.width);
    config_video_lisp->get("fullscreen_height", fullscreen_size.height);
    if(fullscreen_size.width < 0 || fullscreen_size.height < 0)
    {
      // Somehow, an invalid size got entered into the config file,
      // let's use the "auto" setting instead.
      fullscreen_size = Size(0, 0);
    }
    config_video_lisp->get("fullscreen_refresh_rate", fullscreen_refresh_rate);

    config_video_lisp->get("window_width",  window_size.width);
    config_video_lisp->get("window_height", window_size.height);

    config_video_lisp->get("aspect_width",  aspect_size.width);
    config_video_lisp->get("aspect_height", aspect_size.height);

    config_video_lisp->get("magnification", magnification);
  }

  boost::optional<ReaderMapping> config_audio_lisp;
  if(config_lisp.get("audio", config_audio_lisp)) {
<<<<<<< HEAD
    config_audio_lisp->get("sound_enabled", sound_enabled);
    config_audio_lisp->get("music_enabled", music_enabled);
=======
    config_audio_lisp.get("sound_volume", sound_volume);
    config_audio_lisp.get("music_volume", music_volume);
>>>>>>> ddc0dfbb
  }

  boost::optional<ReaderMapping> config_control_lisp;
  if (config_lisp.get("control", config_control_lisp))
  {
    boost::optional<ReaderMapping> keymap_lisp;
    if (config_control_lisp->get("keymap", keymap_lisp))
    {
      keyboard_config.read(*keymap_lisp);
    }

    boost::optional<ReaderMapping> joystick_lisp;
    if (config_control_lisp->get("joystick", joystick_lisp))
    {
      joystick_config.read(*joystick_lisp);
    }
  }

  boost::optional<ReaderCollection> config_addons_lisp;
  if (config_lisp.get("addons", config_addons_lisp))
  {
    for(auto const& addon_node : config_addons_lisp->get_objects())
    {
      if (addon_node.get_name() == "addon")
      {
        auto addon = addon_node.get_mapping();

        std::string id;
        bool enabled = false;
        if (addon.get("id", id) &&
            addon.get("enabled", enabled))
        {
          addons.push_back({id, enabled});
        }
      }
      else
      {
        log_warning << "Unknown token in config file: " << addon_node.get_name() << std::endl;
      }
    }
  }
}

void
Config::save()
{
  Writer writer("config");

  writer.start_list("supertux-config");

  writer.write("profile", profile);
  writer.write("show_fps", show_fps);
  writer.write("show_player_pos", show_player_pos);
  writer.write("developer", developer_mode);
  writer.write("confirmation_dialog", confirmation_dialog);
  writer.write("pause_on_focusloss", pause_on_focusloss);
  if(is_christmas()) {
    writer.write("christmas", christmas_mode);
  }
  writer.write("transitions_enabled", transitions_enabled);
  writer.write("locale", locale);
  writer.write("repository_url", repository_url);

  writer.start_list("video");
  writer.write("fullscreen", use_fullscreen);
  writer.write("video", VideoSystem::get_video_string(video));
  writer.write("vsync", try_vsync);

  writer.write("fullscreen_width",  fullscreen_size.width);
  writer.write("fullscreen_height", fullscreen_size.height);
  writer.write("fullscreen_refresh_rate", fullscreen_refresh_rate);

  writer.write("window_width",  window_size.width);
  writer.write("window_height", window_size.height);

  writer.write("aspect_width",  aspect_size.width);
  writer.write("aspect_height", aspect_size.height);

  writer.write("magnification", magnification);

  writer.end_list("video");

  writer.start_list("audio");
  writer.write("sound_volume", sound_volume);
  writer.write("music_volume", music_volume);
  writer.end_list("audio");

  writer.start_list("control");
  {
    writer.start_list("keymap");
    keyboard_config.write(writer);
    writer.end_list("keymap");

    writer.start_list("joystick");
    joystick_config.write(writer);
    writer.end_list("joystick");
  }
  writer.end_list("control");

  writer.start_list("addons");
  for(const auto& addon : addons)
  {
    writer.start_list("addon");
    writer.write("id", addon.id);
    writer.write("enabled", addon.enabled);
    writer.end_list("addon");
  }
  writer.end_list("addons");

  writer.end_list("supertux-config");
}

/* EOF */<|MERGE_RESOLUTION|>--- conflicted
+++ resolved
@@ -34,6 +34,8 @@
   try_vsync(true),
   show_fps(false),
   show_player_pos(false),
+  sound_enabled(true),
+  music_enabled(true),
   sound_volume(50),
   music_volume(50),
   random_seed(0), // set by time(), by default (unless in config)
@@ -114,14 +116,12 @@
   }
 
   boost::optional<ReaderMapping> config_audio_lisp;
-  if(config_lisp.get("audio", config_audio_lisp)) {
-<<<<<<< HEAD
+  if(config_lisp.get("audio", config_audio_lisp))
+  {
     config_audio_lisp->get("sound_enabled", sound_enabled);
     config_audio_lisp->get("music_enabled", music_enabled);
-=======
-    config_audio_lisp.get("sound_volume", sound_volume);
-    config_audio_lisp.get("music_volume", music_volume);
->>>>>>> ddc0dfbb
+    config_audio_lisp->get("sound_volume", sound_volume);
+    config_audio_lisp->get("music_volume", music_volume);
   }
 
   boost::optional<ReaderMapping> config_control_lisp;
