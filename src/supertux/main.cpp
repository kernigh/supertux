//  SuperTux
//  Copyright (C) 2006 Matthias Braun <matze@braunis.de>
//
//  This program is free software: you can redistribute it and/or modify
//  it under the terms of the GNU General Public License as published by
//  the Free Software Foundation, either version 3 of the License, or
//  (at your option) any later version.
//
//  This program is distributed in the hope that it will be useful,
//  but WITHOUT ANY WARRANTY; without even the implied warranty of
//  MERCHANTABILITY or FITNESS FOR A PARTICULAR PURPOSE.  See the
//  GNU General Public License for more details.
//
//  You should have received a copy of the GNU General Public License
//  along with this program.  If not, see <http://www.gnu.org/licenses/>.

#include "supertux/main.hpp"

#include <config.h>
#include <version.h>

#include <SDL_image.h>
#include <SDL_ttf.h>
#include <boost/filesystem.hpp>
#include <boost/locale.hpp>
#include <physfs.h>
#include <tinygettext/log.hpp>
extern "C" {
#include <findlocale.h>
}

#ifdef WIN32
#include <codecvt>
#endif

#include "addon/addon_manager.hpp"
#include "audio/sound_manager.hpp"
#include "editor/editor.hpp"
#include "editor/layer_icon.hpp"
#include "editor/object_input.hpp"
#include "editor/tile_selection.hpp"
#include "editor/tip.hpp"
#include "editor/tool_icon.hpp"
#include "gui/menu_manager.hpp"
#include "math/random_generator.hpp"
#include "physfs/physfs_file_system.hpp"
#include "physfs/physfs_sdl.hpp"
#include "sprite/sprite_data.hpp"
#include "sprite/sprite_manager.hpp"
#include "supertux/command_line_arguments.hpp"
#include "supertux/console.hpp"
#include "supertux/game_manager.hpp"
#include "supertux/game_session.hpp"
#include "supertux/gameconfig.hpp"
#include "supertux/globals.hpp"
#include "supertux/level.hpp"
#include "supertux/player_status.hpp"
#include "supertux/resources.hpp"
#include "supertux/savegame.hpp"
#include "supertux/screen_fade.hpp"
#include "supertux/screen_manager.hpp"
#include "supertux/sector.hpp"
#include "supertux/spawn_point.hpp"
#include "supertux/tile.hpp"
#include "supertux/tile_manager.hpp"
#include "supertux/title_screen.hpp"
#include "supertux/world.hpp"
#include "util/file_system.hpp"
#include "util/gettext.hpp"
#include "video/sdl_surface_ptr.hpp"
#include "video/sdl_surface.hpp"
#include "video/ttf_surface_manager.hpp"
#include "worldmap/worldmap.hpp"
#include "worldmap/worldmap_screen.hpp"

class ConfigSubsystem
{
public:
  ConfigSubsystem()
  {
    g_config.reset(new Config);
    try {
      g_config->load();
    }
    catch(const std::exception& e)
    {
      log_info << "Couldn't load config file: " << e.what() << ", using default settings" << std::endl;
    }

    // init random number stuff
    g_config->random_seed = gameRandom.srand(g_config->random_seed);
    graphicsRandom.srand(0);
    //const char *how = config->random_seed? ", user fixed.": ", from time().";
    //log_info << "Using random seed " << config->random_seed << how << std::endl;
  }

  ~ConfigSubsystem()
  {
    if (g_config)
    {
      try
      {
        g_config->save();
      }
      catch(std::exception& e)
      {
        log_warning << "Error saving config: " << e.what() << std::endl;
      }
    }
    g_config.reset();
  }
};

void
Main::init_tinygettext()
{
  g_dictionary_manager.reset(new tinygettext::DictionaryManager(std::unique_ptr<tinygettext::FileSystem>(new PhysFSFileSystem), "UTF-8"));

  tinygettext::Log::set_log_info_callback(log_info_callback);
  tinygettext::Log::set_log_warning_callback(log_warning_callback);
  tinygettext::Log::set_log_error_callback(log_error_callback);

  g_dictionary_manager->add_directory("locale");

  // Config setting "locale" overrides language detection
  if (!g_config->locale.empty())
  {
    g_dictionary_manager->set_language(tinygettext::Language::from_name(g_config->locale));
  }
  else
  {
    FL_Locale *locale;
    FL_FindLocale(&locale);
    tinygettext::Language language = tinygettext::Language::from_spec( locale->lang?locale->lang:"", locale->country?locale->country:"", locale->variant?locale->variant:"");
    FL_FreeLocale(&locale);
    g_dictionary_manager->set_language(language);
  }
}

class PhysfsSubsystem
{
private:
  boost::optional<std::string> m_forced_datadir;
  boost::optional<std::string> m_forced_userdir;

public:
  PhysfsSubsystem(const char* argv0,
                  boost::optional<std::string> forced_datadir,
                  boost::optional<std::string> forced_userdir) :
    m_forced_datadir(forced_datadir),
    m_forced_userdir(forced_userdir)
  {
    if (!PHYSFS_init(argv0))
    {
      std::stringstream msg;
      msg << "Couldn't initialize physfs: " << PHYSFS_getLastErrorCode();
      throw std::runtime_error(msg.str());
    }
    else
    {
      // allow symbolic links
      PHYSFS_permitSymbolicLinks(1);

      find_userdir();
      find_datadir();
    }
  }

  void find_datadir() const
  {
    std::string datadir;
    if (m_forced_datadir)
    {
      datadir = *m_forced_datadir;
    }
    else if (const char* env_datadir = getenv("SUPERTUX2_DATA_DIR"))
    {
      datadir = env_datadir;
    }
    else
    {
      // check if we run from source dir
      char* basepath_c = SDL_GetBasePath();
      std::string basepath = basepath_c ? basepath_c : "./";
      SDL_free(basepath_c);

      if (FileSystem::exists(FileSystem::join(BUILD_DATA_DIR, "credits.stxt")))
      {
        datadir = BUILD_DATA_DIR;
        // Add config dir for supplemental files
        PHYSFS_mount(boost::filesystem::canonical(BUILD_CONFIG_DATA_DIR).string().c_str(), NULL, 1);
      }
      else
      {
        // if the game is not run from the source directory, try to find
        // the global install location
        datadir = basepath.substr(0, basepath.rfind(INSTALL_SUBDIR_BIN));
        datadir = FileSystem::join(datadir, INSTALL_SUBDIR_SHARE);
      }
    }

    if (!PHYSFS_mount(boost::filesystem::canonical(datadir).string().c_str(), NULL, 1))
    {
      log_warning << "Couldn't add '" << datadir << "' to physfs searchpath: " << PHYSFS_getLastErrorCode() << std::endl;
    }
  }

  void find_userdir() const
  {
    std::string userdir;
    if (m_forced_userdir)
    {
      userdir = *m_forced_userdir;
    }
    else if (const char* env_userdir = getenv("SUPERTUX2_USER_DIR"))
    {
      userdir = env_userdir;
    }
    else
    {
		userdir = PHYSFS_getPrefDir("SuperTux","supertux2");
    }
	//Kept for backwards-compatability only, hence the silence
#pragma GCC diagnostic push
#pragma GCC diagnostic ignored "-Wdeprecated-declarations"
	std::string physfs_userdir = PHYSFS_getUserDir();
#pragma GCC diagnostic pop

#ifdef _WIN32
	std::string olduserdir = FileSystem::join(physfs_userdir, PACKAGE_NAME);
#else
	std::string olduserdir = FileSystem::join(physfs_userdir, "." PACKAGE_NAME);
#endif
	if (FileSystem::is_directory(olduserdir)) {
	  boost::filesystem::path olduserpath(olduserdir);
	  boost::filesystem::path userpath(userdir);

	  boost::filesystem::directory_iterator end_itr;

	  bool success = true;

	  // cycle through the directory
	  for (boost::filesystem::directory_iterator itr(olduserpath); itr != end_itr; ++itr) {
		try
		{
		  boost::filesystem::rename(itr->path().string().c_str(), userpath / itr->path().filename());
		}
		catch (const boost::filesystem::filesystem_error& err)
		{
		  success = false;
		  log_warning << "Failed to move contents of config directory: " << err.what() << std::endl;
		}
	  }
	  if (success) {
	    try
		{
		  boost::filesystem::remove_all(olduserpath);
		}
		catch (const boost::filesystem::filesystem_error& err)
		{
		  success = false;
		  log_warning << "Failed to remove old config directory: " << err.what();
		}
	  }
	  if (success) {
	    log_info << "Moved old config dir " << olduserdir << " to " << userdir << std::endl;
	  }
	}

    if (!FileSystem::is_directory(userdir))
    {
	  FileSystem::mkdir(userdir);
	  log_info << "Created SuperTux userdir: " << userdir << std::endl;
    }

    if (!PHYSFS_setWriteDir(userdir.c_str()))
    {
      std::ostringstream msg;
      msg << "Failed to use userdir directory '"
          <<  userdir << "': " << PHYSFS_getLastErrorCode();
      throw std::runtime_error(msg.str());
    }

    PHYSFS_mount(userdir.c_str(), NULL, 0);
  }

  static void print_search_path()
  {
    const char* writedir = PHYSFS_getWriteDir();
    log_info << "PhysfsWriteDir: " << (writedir ? writedir : "(null)") << std::endl;
    log_info << "PhysfsSearchPath:" << std::endl;
    char** searchpath = PHYSFS_getSearchPath();
    for(char** i = searchpath; *i != NULL; ++i)
    {
      log_info << "  " << *i << std::endl;
    }
    PHYSFS_freeList(searchpath);
  }

  ~PhysfsSubsystem()
  {
    PHYSFS_deinit();
  }
};

class SDLSubsystem
{
public:
  SDLSubsystem()
  {
    if(SDL_Init(SDL_INIT_TIMER | SDL_INIT_VIDEO | SDL_INIT_JOYSTICK | SDL_INIT_GAMECONTROLLER) < 0)
    {
      std::stringstream msg;
      msg << "Couldn't initialize SDL: " << SDL_GetError();
      throw std::runtime_error(msg.str());
    }

    if(TTF_Init() < 0)
    {
      std::stringstream msg;
      msg << "Couldn't initialize SDL TTF: " << SDL_GetError();
      throw std::runtime_error(msg.str());
    }

    // just to be sure
    atexit(TTF_Quit);
    atexit(SDL_Quit);
  }

  ~SDLSubsystem()
  {
    TTF_Quit();
    SDL_Quit();
  }
};

void
Main::init_video()
{
  VideoSystem::current()->set_title(PACKAGE_NAME " " PACKAGE_VERSION);

  const char* icon_fname = "images/engine/icons/supertux-256x256.png";

  SDLSurfacePtr icon = SDLSurface::from_file(icon_fname);
  VideoSystem::current()->set_icon(*icon);

  SDL_ShowCursor(0);

  log_info << (g_config->use_fullscreen?"fullscreen ":"window ")
           << " Window: "     << g_config->window_size
           << " Fullscreen: " << g_config->fullscreen_size << "@" << g_config->fullscreen_refresh_rate
           << " Area: "       << g_config->aspect_size << std::endl;
}

static Uint32 last_timelog_ticks = 0;
static const char* last_timelog_component = 0;

static inline void timelog(const char* component)
{
  Uint32 current_ticks = SDL_GetTicks();

  if(last_timelog_component != 0) {
    log_info << "Component '" << last_timelog_component <<  "' finished after " << (current_ticks - last_timelog_ticks) / 1000.0 << " seconds" << std::endl;
  }

  last_timelog_ticks = current_ticks;
  last_timelog_component = component;
}

void
Main::launch_game(const CommandLineArguments& args)
{

  SDLSubsystem sdl_subsystem;
  ConsoleBuffer console_buffer;

  timelog("controller");
  InputManager input_manager(g_config->keyboard_config, g_config->joystick_config);

  timelog("commandline");

  timelog("video");
  std::unique_ptr<VideoSystem> video_system = VideoSystem::create(g_config->video);
  init_video();

  TTFSurfaceManager ttf_surface_manager;

  timelog("audio");
  SoundManager sound_manager;
  sound_manager.enable_sound(g_config->sound_volume > 0 ? true : false);
  sound_manager.enable_music(g_config->music_volume > 0 ? true : false);
  sound_manager.set_sound_volume(g_config->sound_volume);
  sound_manager.set_music_volume(g_config->music_volume);

  timelog("scripting");
  scripting::Scripting scripting(g_config->enable_script_debugger);

  timelog("resources");
  TileManager tile_manager;
  SpriteManager sprite_manager;
  Resources resources;

  timelog("addons");
  AddonManager addon_manager("addons", g_config->addons);

  Console console(console_buffer);

  timelog(0);

  const std::unique_ptr<Savegame> default_savegame(new Savegame(std::string()));

  GameManager game_manager;
  ScreenManager screen_manager(*video_system);

  if(!g_config->start_level.empty()) {
    // we have a normal path specified at commandline, not a physfs path.
    // So we simply mount that path here...
    std::string dir = FileSystem::dirname(g_config->start_level);
    std::string filename = FileSystem::basename(g_config->start_level);
    std::string fileProtocol = "file://";
    std::string::size_type position = dir.find(fileProtocol);
    if(position != std::string::npos) {
      dir = dir.replace(position, fileProtocol.length(), "");
    }
    log_debug << "Adding dir: " << dir << std::endl;
    PHYSFS_mount(dir.c_str(), NULL, true);

    if(g_config->start_level.size() > 4 &&
       g_config->start_level.compare(g_config->start_level.size() - 5, 5, ".stwm") == 0)
    {
      screen_manager.push_screen(std::make_unique<worldmap::WorldMapScreen>(
                                   std::make_unique<worldmap::WorldMap>(filename, *default_savegame)));
    } else {
      std::unique_ptr<GameSession> session (
        new GameSession(filename, *default_savegame));

      g_config->random_seed = session->get_demo_random_seed(g_config->start_demo);
      g_config->random_seed = gameRandom.srand(g_config->random_seed);
      graphicsRandom.srand(0);

      if (args.sector || args.spawnpoint)
      {
        std::string sectorname = args.sector.get_value_or("main");
        std::string default_spawnpoint = session->get_current_sector()->m_spawnpoints.empty() ?
          "" : session->get_current_sector()->m_spawnpoints[0]->name;
        std::string spawnpointname = args.spawnpoint.get_value_or(default_spawnpoint);

        session->respawn(sectorname, spawnpointname);
      }

      if (g_config->tux_spawn_pos)
      {
        session->get_current_sector()->m_player->set_pos(*g_config->tux_spawn_pos);
      }

      if(!g_config->start_demo.empty())
        session->play_demo(g_config->start_demo);

      if(!g_config->record_demo.empty())
        session->record_demo(g_config->record_demo);
      screen_manager.push_screen(std::move(session));
    }
  } else {
    screen_manager.push_screen(std::unique_ptr<Screen>(new TitleScreen(*default_savegame)));

    if (g_config->edit_level) {
      if (PHYSFS_exists(g_config->edit_level->c_str())) {
        std::unique_ptr<Editor> editor(new Editor());
        editor->set_level(*(g_config->edit_level));
        editor->setup();
        editor->update(0);
        screen_manager.push_screen(std::move(editor));
        MenuManager::instance().clear_menu_stack();
        sound_manager.stop_music(0.5);
      } else {
        log_warning << "Level " << *(g_config->edit_level) << " doesn't exist." << std::endl;
      }
    }
  }

  screen_manager.run();
}

int
Main::run(int argc, char** argv)
{
#ifdef WIN32
	//SDL is used instead of PHYSFS because both create the same path in app data
	//However, PHYSFS is not yet initizlized, and this should be run before anything is initialized
	std::string prefpath = SDL_GetPrefPath("SuperTux", "supertux2");

	std::wstring_convert<std::codecvt_utf8_utf16<wchar_t>> converter;

	//All this conversion stuff is necessary to make this work for internationalized usernames
	std::string outpath = prefpath + u8"/console.out";
	std::wstring w_outpath = converter.from_bytes(outpath);
	_wfreopen(w_outpath.c_str(), L"a", stdout);

	std::string errpath = prefpath + u8"/console.err";
	std::wstring w_errpath = converter.from_bytes(errpath);
	_wfreopen(w_errpath.c_str(), L"a", stderr);
#endif

<<<<<<< HEAD
  // Create and install global locale
  std::locale::global(boost::locale::generator().generate(""));
  // Make boost.filesystem use it
  boost::filesystem::path::imbue(std::locale());

=======
>>>>>>> ddc0dfbb
  int result = 0;

  try
  {
    CommandLineArguments args;

    try
    {
      args.parse_args(argc, argv);
      g_log_level = args.get_log_level();
    }
    catch(const std::exception& err)
    {
      std::cout << "Error: " << err.what() << std::endl;
      return EXIT_FAILURE;
    }

    PhysfsSubsystem physfs_subsystem(argv[0], args.datadir, args.userdir);
    physfs_subsystem.print_search_path();

    timelog("config");
    ConfigSubsystem config_subsystem;
    args.merge_into(*g_config);

    timelog("tinygettext");
    init_tinygettext();

    switch (args.get_action())
    {
      case CommandLineArguments::PRINT_VERSION:
        args.print_version();
        return 0;

      case CommandLineArguments::PRINT_HELP:
        args.print_help(argv[0]);
        return 0;

      case CommandLineArguments::PRINT_DATADIR:
        args.print_datadir();
        return 0;

      default:
        launch_game(args);
        break;
    }
  }
  catch(const std::exception& e)
  {
    log_fatal << "Unexpected exception: " << e.what() << std::endl;
    result = 1;
  }
  catch(...)
  {
    log_fatal << "Unexpected exception" << std::endl;
    result = 1;
  }

  g_dictionary_manager.reset();

  return result;
}

/* EOF */<|MERGE_RESOLUTION|>--- conflicted
+++ resolved
@@ -387,8 +387,8 @@
 
   timelog("audio");
   SoundManager sound_manager;
-  sound_manager.enable_sound(g_config->sound_volume > 0 ? true : false);
-  sound_manager.enable_music(g_config->music_volume > 0 ? true : false);
+  sound_manager.enable_sound(g_config->sound_enabled);
+  sound_manager.enable_music(g_config->music_enabled);
   sound_manager.set_sound_volume(g_config->sound_volume);
   sound_manager.set_music_volume(g_config->music_volume);
 
@@ -501,14 +501,11 @@
 	_wfreopen(w_errpath.c_str(), L"a", stderr);
 #endif
 
-<<<<<<< HEAD
   // Create and install global locale
   std::locale::global(boost::locale::generator().generate(""));
   // Make boost.filesystem use it
   boost::filesystem::path::imbue(std::locale());
 
-=======
->>>>>>> ddc0dfbb
   int result = 0;
 
   try
