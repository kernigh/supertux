--- conflicted
+++ resolved
@@ -53,32 +53,6 @@
 bool Sector::s_draw_solids_only = false;
 
 Sector::Sector(Level* parent) :
-<<<<<<< HEAD
-  level(parent),
-  name(),
-  bullets(),
-  init_script(),
-  gameobjects_new(),
-  currentmusic(LEVEL_MUSIC),
-  sector_table(),
-  scripts(),
-  ambient_light( 1.0f, 1.0f, 1.0f, 1.0f ),
-  ambient_light_fading(false),
-  source_ambient_light(1.0f, 1.0f, 1.0f, 1.0f),
-  target_ambient_light(1.0f, 1.0f, 1.0f, 1.0f),
-  ambient_light_fade_duration(0.0f),
-  ambient_light_fade_accum(0.0f),
-  foremost_layer(),
-  gameobjects(),
-  moving_objects(),
-  spawnpoints(),
-  portables(),
-  music(),
-  gravity(10.0),
-  player(0),
-  solid_tilemaps(),
-  effect(0)
-=======
   m_level(parent),
   m_name(),
   m_bullets(),
@@ -102,9 +76,8 @@
   m_gravity(10.0),
   m_player(0),
   m_solid_tilemaps(),
-  m_camera(0),
+  //m_camera(0),
   m_effect(0)
->>>>>>> a8769b71
 {
   PlayerStatus* player_status;
   if (Editor::is_active()) {
@@ -120,7 +93,7 @@
 
   player1->get_camera()->set_number(1);
   player2->get_camera()->set_number(2);
-  
+
   add_object(player1);
   add_object(player2);
   add_object(std::make_shared<DisplayEffect>("Effect"));
@@ -282,7 +255,6 @@
   }
 
   //FIXME: This is a really dirty workaround for this strange camera jump
-<<<<<<< HEAD
   for(const auto& player_it : get_players())
   {
     auto cam = player_it->get_camera();
@@ -292,13 +264,6 @@
     player_it->move(player_it->get_pos() + Vector(32, 0));
     cam->update(1);
   }
-=======
-  m_player->move(m_player->get_pos()+Vector(-32, 0));
-  m_camera->reset(m_player->get_pos());
-  m_camera->update(1);
-  m_player->move(m_player->get_pos()+(Vector(32, 0)));
-  m_camera->update(1);
->>>>>>> a8769b71
 
   update_game_objects();
 
@@ -341,18 +306,6 @@
   s_current = NULL;
 }
 
-<<<<<<< HEAD
-=======
-Rectf
-Sector::get_active_region() const
-{
-  return Rectf(
-    m_camera->get_translation() - Vector(1600, 1200),
-    m_camera->get_translation() + Vector(1600, 1200) + Vector(static_cast<float>(SCREEN_WIDTH),
-                                                            static_cast<float>(SCREEN_HEIGHT)));
-}
-
->>>>>>> a8769b71
 int
 Sector::calculate_foremost_layer() const
 {
@@ -504,7 +457,6 @@
       log_warning << "Multiple cameras added. Ignoring" << std::endl;
       return false;
     }
-<<<<<<< HEAD
     this->camera = camera_;
   }*/
 
@@ -515,19 +467,7 @@
       log_warning << "Multiple players added. Ignoring" << std::endl;
       return false;
       }*/
-    player = player_;
-=======
-    m_camera = camera_;
-  }
-
-  auto player_ = dynamic_cast<Player*>(object.get());
-  if(player_) {
-    if(m_player != 0) {
-      log_warning << "Multiple players added. Ignoring" << std::endl;
-      return false;
-    }
     m_player = player_;
->>>>>>> a8769b71
   }
 
   auto effect_ = dynamic_cast<DisplayEffect*>(object.get());
@@ -604,18 +544,12 @@
 void
 Sector::draw(DrawingContext& context, Player* player_it)
 {
-<<<<<<< HEAD
   if (!player_it)
-    player_it = player;
-
-  context.set_ambient_color( ambient_light );
+    player_it = m_player;
+
+  context.set_ambient_color( m_ambient_light );
   context.push_transform();
   context.set_translation(player_it->camera->get_translation());
-=======
-  context.set_ambient_color( m_ambient_light );
-  context.push_transform();
-  context.set_translation(m_camera->get_translation());
->>>>>>> a8769b71
 
   for(const auto& object : m_gameobjects) {
     if(!object->is_valid())
