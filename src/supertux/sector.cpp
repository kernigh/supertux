--- conflicted
+++ resolved
@@ -451,13 +451,8 @@
       log_warning << "Multiple cameras added. Ignoring" << std::endl;
       return false;
     }
-<<<<<<< HEAD
     this->camera = camera_;
   }*/
-=======
-    camera = camera_;
-  }
->>>>>>> 9d65b21a
 
   auto player_ = dynamic_cast<Player*>(object.get());
   if(player_) {
@@ -568,12 +563,8 @@
       for(auto& object : moving_objects) {
         const Rectf& rect = object->get_bbox();
 
-<<<<<<< HEAD
-        context.draw_filled_rect(rect, color, LAYER_FOREGROUND1 + 10);
-      }
-=======
       context.color().draw_filled_rect(rect, color, LAYER_FOREGROUND1 + 10);
->>>>>>> 9d65b21a
+      }
     }
 
     context.pop_transform();
